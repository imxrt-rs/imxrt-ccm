//! Clock Control Module (CCM) driver for i.MX RT systems
//!
//! `imxrt-ccm` supports peripheral clock gating, root clock configuration, and other clock
//! management features for i.MX RT processors. It is a lower-level driver, targeted for
//! HAL implementers. We encourage you to re-export `imxrt-ccm` APIs in your larger libraries.
//!
//! The rest of this documentation is for HAL implementers, or users who want to create higher-level
//! abstractions which require CCM configuration. HAL users who are using re-exported `imxrt-ccm` APIs
//! should consult their HAL documentation for more information on clock configuration.
//!
//! # Usage
//!
//! Implement [`Instance`](trait.Instance.html) on peripheral instances. It's your decision on what
//! qualifies as a "peripeheral instance." It could be a type that could represent the register block,
//! or MMIO. Or, it could represent your peripheral driver.
//!
//! This CCM driver supports clock gating for a variety of peripherals; look for "peripheral instance"
//! in documentation. You should encapsulate any chip-specific details in the `Instance` implementation.
//!
//! Then, create a safe wrapper around [`CCM::new`](struct.CCM.html#method.new) so that your users
//! can safely acquire the CCM peripheral. Your API must ensure that there is only one CCM instance.
//! The types wrapped by your CCM clocks should reflect your `Instance` implementations.
//!
//! Here's an example of implementing a I2C `Instance` for compatibility with the I2C clock. The example
//! shows how you might include support for the two extra I2C peripherals that are available on a 1060
//! chip family.
//!
//! ```no_run
//! use imxrt_ccm as ccm;
//!
//! /// Our I2C instance
//! struct I2C {
//!     instance_id: usize,
//!     // Other members...
//! }
//!
//! unsafe impl ccm::Instance for I2C {
//!     type Inst = ccm::I2C;
//!     fn instance(&self) -> Self::Inst {
//!         match self.instance_id {
//!             1 => ccm::I2C::I2C1,
//!             2 => ccm::I2C::I2C2,
//!             #[cfg(feature = "imxrt1060")]
//!             3 => ccm::I2C::I2C3,
//!             #[cfg(feature = "imxrt1060")]
//!             4 => ccm::I2C::I2C4,
//!             _ => unreachable!()
//!         }
//!     }
//!     fn is_valid(inst: Self::Inst) -> bool {
//!         #[allow(unreachable_patterns)]
//!         match inst {
//!             ccm::I2C::I2C1 | ccm::I2C::I2C2 => true,
//!             #[cfg(feature = "imxrt1060")]
//!             ccm::I2C::I2C3 | ccm::I2C::I2C4 => true,
//!             _ => false,
//!         }
//!     }
//! }
//!
//! type CCM = ccm::CCM<
//!     # (), (), (), (),
//!     // Other clock types...
//!     I2C
//! >;
//!
//! fn take_ccm() -> Option<CCM> {
//!   // TODO safety check that ensures
//!   // CCM only taken once!
//!   Some(unsafe { CCM::new() })
//! }
//!
//! let CCM{ mut handle, i2c_clock, .. } = take_ccm().unwrap();
//! // Enable the clock, which disables all clock gates
//! let mut i2c_clock = i2c_clock.enable(&mut handle);
//! ```
//!
//! We recommend that you create driver initialization APIs that require clocks. By requiring an immutable
//! receiver for constructing a peripheral, you guarantee that a user has configured the peripheral
//! clock.
//!
//! ```no_run
//! # use imxrt_ccm as ccm;
//! #
//! # /// Our I2C instance
//! # struct I2C {
//! #     instance_id: usize,
//! #     // Other members...
//! # }
//! #
//! # unsafe impl ccm::Instance for I2C {
//! #     type Inst = ccm::I2C;
//! #     fn instance(&self) -> Self::Inst {
//! #         match self.instance_id {
//! #             1 => ccm::I2C::I2C1,
//! #             2 => ccm::I2C::I2C2,
//! #             #[cfg(feature = "imxrt1060")]
//! #             3 => ccm::I2C::I2C3,
//! #             #[cfg(feature = "imxrt1060")]
//! #             4 => ccm::I2C::I2C4,
//! #             _ => unreachable!()
//! #         }
//! #     }
//! #     fn is_valid(inst: Self::Inst) -> bool {
//! #         #[allow(unreachable_patterns)]
//! #         match inst {
//! #             ccm::I2C::I2C1 | ccm::I2C::I2C2 => true,
//! #             #[cfg(feature = "imxrt1060")]
//! #             ccm::I2C::I2C3 | ccm::I2C::I2C4 => true,
//! #             _ => false,
//! #         }
//! #     }
//! # }
//! struct I2CDriver {
//!     inst: I2C,
//!     // ...
//! }
//!
//! impl I2CDriver {
//!     pub fn new(inst: I2C, clock: &ccm::I2CClock<I2C>) -> I2CDriver {
//!         // ...
//!         I2CDriver {
//!             inst,
//!             // ...
//!         }
//!     }
//! }
//!
//! let mut i2c3 = // Get I2C3 instance...
//!     # I2C { instance_id: 3 };
//! # let mut i2c_clock = unsafe { ccm::I2CClock::<I2C>::assume_enabled() };
//! // Enable I2C3 clock gate
//! i2c_clock.clock_gate(&mut i2c3, ccm::ClockGate::On);
//! // Create the higher-level driver, requires the I2C clock
//! let i2c = I2CDriver::new(i2c3, &i2c_clock);
//! ```
//!
//! # `imxrt-ral` support
//!
//! `imxrt-ccm` provides support for `imxrt-ral`. The support includes `Instance` implementations on
//! all supported `imxrt-ral` peripheral instances. The support also includes helper functions and types,
//! which are exported in the `ral` module. Use the `imxrt-ral` support if your HAL already depends on
//! the `imxrt-ral` crate.
//!
//! Enable the `imxrt-ral` feature. You must ensure that something else in your dependency graph enables the appropriate
//! `imxrt-ral` feature for your processor. See the `imxrt-ral` documentation for more information.
//!
//! If you enable the `imxrt-ral` feature, you must also enable a chip feature. `imxrt-ccm` provides
//! chip features that correlate to NXP datasheets and reference manuals. The list below describes the
//! available features:
//!
//! - `"imxrt1010"` for i.MX RT 1010 processors, like iMXRT1011
//! - `"imxrt1060"` for i.MX RT 1060 processors, like iMXRT1061 and iMXRT1062

#![no_std]

mod i2c;
mod perclock;
mod register;
mod spi;
mod uart;

#[cfg(feature = "imxrt-ral")]
pub mod ral;

pub use i2c::{
    clock_gate as clock_gate_i2c, configure as configure_i2c, frequency as frequency_i2c, I2C,
};
pub use perclock::{
    clock_gate_gpt, clock_gate_pit, configure as configure_perclock, frequency as frequency_perclk,
    GPT, PIT,
};
pub use spi::{
    clock_gate as clock_gate_spi, configure as configure_spi, frequency as frequency_spi, SPI,
};
pub use uart::{
    clock_gate as clock_gate_uart, configure as configure_uart, frequency as frequency_uart, UART,
};

use core::marker::PhantomData;

/// A peripheral instance whose clock can be gated
///
/// # Safety
///
/// You should only implement `Instance` on a true i.MX RT peripheral instance.
/// `Instance`s are only used when you have both a mutable reference to the instance,
/// and a mutable reference to the CCM [`Handle`](struct.Handle.html). If you incorrectly
/// implement `Instance`, you can violate the safety associated with accessing global,
/// mutable state.
pub unsafe trait Instance {
    /// An identifier that describes the instance
    type Inst: Copy + PartialEq;
    /// Returns the identifier that describes this peripheral instance
    fn instance(&self) -> Self::Inst;
    /// Returns `true` if this instance is valid for a particular
    /// implementation.
    fn is_valid(inst: Self::Inst) -> bool;
}

/// Returns `Some(inst)` if `inst` is valid for this peripheral, or
/// `None` if `inst` is not valid.
#[inline(always)]
fn check_instance<I: Instance>(inst: I::Inst) -> Option<I::Inst> {
    Some(inst).filter(|inst| I::is_valid(*inst))
}

/// Peripheral instance identifier for DMA
#[derive(Debug, Clone, Copy, PartialEq, Eq)]
pub struct DMA;

/// Peripheral instance identifier for ADCs
#[derive(Debug, Clone, Copy, PartialEq, Eq)]
pub enum ADC {
    ADC1,
    ADC2,
}

/// Peripheral instance identifier for PWM
#[derive(Debug, Clone, Copy, PartialEq, Eq)]
pub enum PWM {
    PWM1,
    PWM2,
    PWM3,
    PWM4,
}

/// Handle to the CCM register block
///
/// `Handle` also supports clock gating for peripherals that
/// don't have an obvious clock root, like DMA.
pub struct Handle(());

impl Handle {
    /// Set the clock gate for the DMA controller
    ///
    /// You should set the clock gate before creating DMA channels. Otherwise, the DMA
    /// peripheral may not work.
    #[inline(always)]
    pub fn clock_gate_dma<D>(&mut self, _: &mut D, gate: ClockGate)
    where
        D: Instance<Inst = DMA>,
    {
        unsafe { clock_gate_dma::<D>(gate) };
    }

    /// Set the clock gate for the ADC peripheral
    #[inline(always)]
    pub fn clock_gate_adc<A>(&mut self, adc: &mut A, gate: ClockGate)
    where
        A: Instance<Inst = ADC>,
    {
        unsafe { clock_gate_adc::<A>(adc.instance(), gate) }
    }

    /// Set the clock gate for the PWM peripheral
    #[inline(always)]
    pub fn clock_gate_pwm<P>(&mut self, pwm: &mut P, gate: ClockGate)
    where
        P: Instance<Inst = PWM>,
    {
        unsafe { clock_gate_pwm::<P>(pwm.instance(), gate) }
    }
}

/// Set the clock gate for the DMA controller
///
/// # Safety
///
/// This could be called anywhere, modifying global memory that's owned by
/// the CCM. Consider using the CCM [`Handle`](struct.Handle.html) for a
/// safer interface.
#[inline(always)]
pub unsafe fn clock_gate_dma<D: Instance<Inst = DMA>>(gate: ClockGate) {
    set_clock_gate(CCGR_BASE.add(5), &[3], gate as u8);
}

/// Set the clock gate for the ADC instance
///
/// # Safety
///
/// This could be called anywhere, modifying global memory that's owned by
/// the CCM. Consider using the CCM [`Handle`](struct.Handle.html) for a
/// safer interface.
#[inline(always)]
pub unsafe fn clock_gate_adc<A: Instance<Inst = ADC>>(adc: ADC, gate: ClockGate) {
    match check_instance::<A>(adc) {
        Some(ADC::ADC1) => set_clock_gate(CCGR_BASE.add(1), &[8], gate as u8),
        Some(ADC::ADC2) => set_clock_gate(CCGR_BASE.add(1), &[4], gate as u8),
        _ => (),
    }
}

/// Set the clock gate for the PWM instance
///
/// # Safety
///
/// This could be called anywhere, modifying global memory that's owned by
/// the CCM. Consider using the CCM [`Handle`](struct.Handle.html) for a
/// safer interface.
#[inline(always)]
pub unsafe fn clock_gate_pwm<P: Instance<Inst = PWM>>(pwm: PWM, gate: ClockGate) {
    match check_instance::<P>(pwm) {
        Some(PWM::PWM1) => set_clock_gate(CCGR_BASE.add(4), &[8], gate as u8),
        Some(PWM::PWM2) => set_clock_gate(CCGR_BASE.add(4), &[9], gate as u8),
        Some(PWM::PWM3) => set_clock_gate(CCGR_BASE.add(4), &[9], gate as u8),
        Some(PWM::PWM4) => set_clock_gate(CCGR_BASE.add(4), &[10], gate as u8),
        _ => (),
    }
}

/// The root clocks and CCM handle
///
/// Most root clocks are disabled. Call `enable`, and supply the
/// `handle`, to enable them.
#[non_exhaustive]
pub struct CCM<P, G, U, S, I> {
    /// The handle to the CCM register block
    ///
    /// `Handle` is used throughout the HAL
    pub handle: Handle,
    /// The periodic clock handle
    ///
    /// `perclock` is used for timers, including GPT and PIT timers
    pub perclock: Disabled<PerClock<P, G>>,
    /// The UART clock
    ///
    /// `uart_clock` is for UART peripherals.
    pub uart_clock: Disabled<UARTClock<U>>,
    /// The SPI clock
    ///
    /// `spi_clock` is for SPI peripherals.
    pub spi_clock: Disabled<SPIClock<S>>,
    /// The I2C clock
    ///
    /// `i2c_clock` is for I2C peripherals.
    pub i2c_clock: Disabled<I2CClock<I>>,
}

impl<P, G, U, S, I> CCM<P, G, U, S, I> {
    /// Construct a new CCM peripheral
    ///
    /// # Safety
    ///
    /// This should only be called once. Ideally, it's encapsulated behind another
    /// constructor that takes ownership of CCM peripheral memory. Calling this more
    /// than once will let you access global, mutable memory that's assumed to not
    /// be aliased.
    pub const unsafe fn new() -> Self {
        CCM {
            handle: Handle(()),
            perclock: Disabled(PerClock::assume_enabled()),
            uart_clock: Disabled(UARTClock::assume_enabled()),
            spi_clock: Disabled(SPIClock::assume_enabled()),
            i2c_clock: Disabled(I2CClock::assume_enabled()),
        }
    }
}

/// Describes a clock gate setting
#[derive(Debug, Clone, Copy, PartialEq, Eq)]
#[repr(u8)]
pub enum ClockGate {
    /// Clock is off during all modes
    ///
    /// Stop enter hardware handshake is disabled.
    Off = 0b00,
    /// Clock is on in run mode, but off in wait and stop modes
    OnlyRun = 0b01,
    /// Clock is on in all modes, except stop mode
    On = 0b11,
}

/// Crystal oscillator frequency
const OSCILLATOR_FREQUENCY_HZ: u32 = 24_000_000;

/// A disabled clock of type `Clock`
///
/// Call `enable` on your instance to enable the clock.
pub struct Disabled<Clock>(Clock);

/// The periodic clock root
///
/// `PerClock` is the input clock for GPT and PIT.
pub struct PerClock<P, G>(PhantomData<(P, G)>);

impl<P, G> PerClock<P, G> {
    /// Assume that the clock is enabled, and acquire the enabled clock
    ///
    /// # Safety
    ///
    /// This may create an alias to memory that is mutably owned by another instance.
    /// Users should only `assume_enabled` when configuring clocks through another
    /// API.
    pub const unsafe fn assume_enabled() -> Self {
        Self(PhantomData)
    }
}

/// The UART clock
///
/// The UART clock is based on the crystal oscillator.
pub struct UARTClock<C>(PhantomData<C>);

impl<C> UARTClock<C> {
    /// Assume that the clock is enabled, and acquire the enabled clock
    ///
    /// # Safety
    ///
    /// This may create an alias to memory that is mutably owned by another instance.
    /// Users should only `assume_enabled` when configuring clocks through another
    /// API.
    pub const unsafe fn assume_enabled() -> Self {
        Self(PhantomData)
    }
}

/// The SPI clock
///
<<<<<<< HEAD
/// The SPI clock is based on PLL2. See
/// [`SPI_CLOCK_FREQUENCY_HZ`](constant.SPI_CLOCK_FREQUENCY_HZ.html) for its
/// constant value.
=======
/// The SPI clock is based on the crystal oscillator.
>>>>>>> db885520
pub struct SPIClock<S>(PhantomData<S>);

impl<S> SPIClock<S> {
    /// Assume that the clock is enabled, and acquire the enabled clock
    ///
    /// # Safety
    ///
    /// This may create an alias to memory that is mutably owned by another instance.
    /// Users should only `assume_enabled` when configuring clocks through another
    /// API.
    pub const unsafe fn assume_enabled() -> Self {
        Self(PhantomData)
    }
}

/// The I2C clock
///
/// The I2C clock is based on the crystal oscillator.
pub struct I2CClock<I>(PhantomData<I>);

impl<I> I2CClock<I> {
    /// Assume that the clock is enabled, and acquire the enabled clock
    ///
    /// # Safety
    ///
    /// This may create an alias to memory that is mutably owned by another instance.
    /// Users should only `assume_enabled` when configuring clocks through another
    /// API.
    pub const unsafe fn assume_enabled() -> Self {
        Self(PhantomData)
    }
}

/// Starting address of the clock control gate registers
const CCGR_BASE: *mut u32 = 0x400F_C068 as *mut u32;

/// # Safety
///
/// Should only be used when you have a mutable reference to an enabled clock.
/// Should only be used on a valid clock gate register.
#[inline(always)]
unsafe fn set_clock_gate(ccgr: *mut u32, gates: &[usize], value: u8) {
    const MASK: u32 = 0b11;
    let mut register = core::ptr::read_volatile(ccgr);

    for gate in gates {
        let shift: usize = gate * 2;
        register &= !(MASK << shift);
        register |= (MASK & (value as u32)) << shift;
    }

    core::ptr::write_volatile(ccgr, register);
}

#[cfg(test)]
mod tests {
    use super::set_clock_gate;

    #[test]
    fn test_set_clock_gate() {
        let mut reg = 0;

        unsafe {
            set_clock_gate(&mut reg, &[3, 7], 0b11);
        }
        assert_eq!(reg, (0b11 << 14) | (0b11 << 6));

        unsafe {
            set_clock_gate(&mut reg, &[3], 0b1);
        }
        assert_eq!(reg, (0b11 << 14) | (0b01 << 6));
    }
}<|MERGE_RESOLUTION|>--- conflicted
+++ resolved
@@ -417,13 +417,7 @@
 
 /// The SPI clock
 ///
-<<<<<<< HEAD
-/// The SPI clock is based on PLL2. See
-/// [`SPI_CLOCK_FREQUENCY_HZ`](constant.SPI_CLOCK_FREQUENCY_HZ.html) for its
-/// constant value.
-=======
-/// The SPI clock is based on the crystal oscillator.
->>>>>>> db885520
+/// The SPI clock is based on PLL2.
 pub struct SPIClock<S>(PhantomData<S>);
 
 impl<S> SPIClock<S> {
